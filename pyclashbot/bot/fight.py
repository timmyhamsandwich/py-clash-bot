--- conflicted
+++ resolved
@@ -226,17 +226,13 @@
         logger.add_win()
     else:
         logger.change_status("Last game was a loss. Incrementing loss count.")
-<<<<<<< HEAD
+
         logger.add_loss()
 
-=======
-        logger.add_loss()    
-
     # Close activity log
-    click(200,640)
+    click(200, 640)
     time.sleep(2)
-    
->>>>>>> 42f2f022
+
 
 def check_if_pixels_indicate_win_on_activity_log():
     # fill pix list with a list of pixels that scan across the victory/defeat text
