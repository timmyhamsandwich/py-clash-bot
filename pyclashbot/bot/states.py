import random
import time
from typing import Literal

from pyclashbot.bot.battlepass_rewards_collection import collect_battlepass_rewards
from pyclashbot.bot.card_mastery_collection import collect_card_mastery_rewards
from pyclashbot.bot.clashmain import (
    check_if_in_a_clan,
    check_if_in_battle_with_delay,
    check_if_on_clan_page,
    check_if_on_first_card_page,
    get_to_account,
    get_to_card_page,
    get_to_clash_main_from_clan_page,
    handle_card_mastery_notification,
    open_chests,
    start_2v2,
    verify_ssid_input,
    wait_for_battle_start,
    wait_for_clash_main_menu,
)
from pyclashbot.bot.deck import randomize_and_select_deck_2
from pyclashbot.bot.fight import (
    check_if_end_screen_is_exit_bottom_left,
    check_if_end_screen_is_ok_bottom_middle,
    check_if_past_game_is_win,
    do_fight,
    leave_end_battle_window,
)
from pyclashbot.bot.free_offer_collection import collect_free_offer_from_shop
from pyclashbot.bot.level_up_reward_collection import collect_level_up_rewards
from pyclashbot.bot.request import request_random_card_from_clash_main
from pyclashbot.bot.upgrade import (
    get_to_clash_main_from_card_page,
    upgrade_current_cards,
)
from pyclashbot.bot.war import (
    check_if_has_a_deck_for_this_war_battle,
    click_war_icon,
    get_to_war_page_from_main,
    handle_war_attacks,
    make_a_random_deck_for_this_war_battle,
    wait_for_war_battle_loading,
)
from pyclashbot.memu import click, orientate_terminal, restart_and_open_clash
from pyclashbot.utils import Logger


def detect_state(logger):
    # Method for detecting the state of the client in a given moment
    # sourcery skip: extract-duplicate-method
    # if we're on clan page get back to clash main and return
    if check_if_on_clan_page():
        if get_to_clash_main_from_clan_page(logger) == "restart":
            logger.change_status("Failure getting to clash main from clan page")
            return "restart"
        time.sleep(1)
        return "clashmain"

    # if we're on card page get back to clash main and return
    if check_if_on_first_card_page():
        if get_to_clash_main_from_card_page(logger) == "restart":
            logger.change_status("failure getting to clash main from card page")
            return "restart"
        time.sleep(1)
        return "clashmain"

    # if we're in battle return fighting
    if check_if_in_battle_with_delay():
        return "fighting"

    # if we're on end fight screen condition 1 (exit in bottom left)
    if check_if_end_screen_is_exit_bottom_left():
        click(79, 625)
        time.sleep(1)
        if wait_for_clash_main_menu(logger) == "restart":
            logger.change_status("waited for clash main too long")
            return "restart"
        return "clashmain"

    # if we're on end fight screen condition 2 (OK in bottom middle)
    if check_if_end_screen_is_ok_bottom_middle():
        click(206, 594)
        time.sleep(1)
        if wait_for_clash_main_menu(logger) == "restart":
            logger.change_status("waited for clash main too long")
            return "restart"
        return "clashmain"

    # if none of these conditions are met return "restart"
    return "restart"


def state_tree(
    jobs: list[str], logger: Logger, ssid_max: int, ssid: int, state: str
) -> tuple[str, int]:
    """
    Method for the state tree of the program

    Args:
        jobs (list[str]): List of jobs to be done
        logger (Logger): Logger object
        ssid (int): Session ID
        state (str): Current state of the program

    Returns:
        tuple[str, int]: Tuple of the next state and the next session ID
    """
    if state == "clashmain":

        state = state_clashmain(
            logger=logger, ssid_max=ssid_max, account_number=ssid, jobs=jobs
        )

        # Increment account number, loop back to 0 if it's ssid_max
        ssid = ssid + 1 if ssid < ssid_max else 0

    elif state == "startfight":
        state = (
            state_startfight(logger, random_deck="Randomize Deck" in jobs)
            if "Fight" in jobs
            else "upgrade"
        )

    elif state == "fighting":
        state = state_fight(logger)

    elif state == "endfight":
        state = state_endfight(logger)

    elif state == "upgrade":
        state = (
            state_upgrade(logger) if "Upgrade" in jobs else "card mastery collection"
        )

    elif state == "request":
        state = (
            state_request(logger) if "Request" in jobs else "level up reward collection"
        )

    elif state == "restart":
        state = state_restart(logger)

    elif state == "card mastery collection":
        state = (
            state_card_mastery_collection(logger)
            if "card mastery collection" in jobs
            else "request"
        )

    elif state == "level up reward collection":
        state = (
            state_level_up_reward_collection(logger)
            if "level up reward collection" in jobs
            else "battlepass reward collection"
        )

    elif state == "battlepass reward collection":
        state = (
            state_battlepass_collection(logger)
            if "battlepass reward collection" in jobs
            else "war"
        )

    elif state == "war":
        state = state_war(logger) if "war" in jobs else "free_offer_collection"

    elif state == "free_offer_collection":
        if "free offer collection" in jobs:
            print("Should be running free offer collection")
            state = state_free_offer_collection(logger)
        else:
            print("Skipping free offer collection")
            state = "clashmain"

    return (state, ssid)


def state_free_offer_collection(logger) -> Literal["restart", "clashmain"]:
    if collect_free_offer_from_shop(logger) == "restart":
        print("Fail in collect_free_offer_from_shop()")
        return "restart"
    return "clashmain"


def state_war(logger) -> Literal["restart", "free_offer_collection"]:
    if handle_war_attacks(logger) == "restart":
        print("Failure with handle_war_attacks()")
        return "restart"
    else:
        return "free_offer_collection"


def state_battlepass_collection(logger) -> Literal["restart", "war"]:
    if collect_battlepass_rewards(logger) == "restart":
        print("Failure with collect_battlepass_rewards()")
        return "restart"
    else:
        return "war"


def state_level_up_reward_collection(
    logger,
) -> Literal["restart", "battlepass reward collection"]:
    # Method for level up reward collection state of the program

    # state_level_up_reward_collection state starts on clash main and ends on clash main
    if collect_level_up_rewards(logger) == "restart":
        print("Failure with collect_level_up_rewards()")
        return "restart"
    return "battlepass reward collection"


def state_card_mastery_collection(logger) -> Literal["restart", "request"]:
    # Method for the card mastery collection state of the program

    # card_mastery_collection state starts on clash main and ends on clash main
    if collect_card_mastery_rewards(logger) == "restart":
        print("Failure with collect_card_mastery_rewards()")
        return "restart"
    return "request"


def state_restart(logger) -> Literal["clashmain"]:
    # Method for the restart state of the program

    # Restart state restarts Memu and MeMU Multi Manager, opens clash, and waits for the clash main menu to appear.
    # clear_log()
    orientate_terminal()
    logger.change_status("Restarting")

    if restart_and_open_clash(logger) == "restart":
        restart_and_open_clash(logger)
    return "clashmain"


def state_clashmain(
    logger, ssid_max, account_number, jobs
) -> Literal["restart", "startfight"]:
    # Method for the clash royale main menu state of the program

    # Clashmain state gets to the correct account of the current state then
    # opens their chests

    logger.change_status("On clash main")

    # verifying the amount of SSID accounts in this client is the same as the amount inputted into the gui
    if verify_ssid_input(logger, inputted_ssid_max=ssid_max) == "failure":
        logger.change_status(
            "SSID inputted is not the same as the amount of accounts in this client!!!"
        )
        time.sleep(100000)
        return "restart"

    # Get to correct account if more than one account is being used
    if ssid_max > 1 and get_to_account(logger, account_number) == "restart":
        print("Failure with get_to_account() in state_clashmain()")
        return "restart"

    time.sleep(3)

    # Open chests
    if "Open Chests" in jobs:
        open_chests(logger)
    time.sleep(3)
    return "startfight"


def state_startfight(logger, random_deck=True) -> Literal["restart", "fighting"]:
    # Method for the starting of a fight state of the program

    # Begins on clash main, ends in the beginning of a fight

    logger.change_status("Starting a fight")

    # make a random deck
    if random_deck and randomize_and_select_deck_2(logger) == "restart":
        print("Failure with randomize_and_select_deck_2() in state_startfight()")
        return "restart"
    # Start 2v2 quickmatch
    if start_2v2(logger) == "restart" or wait_for_battle_start(logger) == "restart":
        print("Failure with start_2v2() in state_startfight()")
        return "restart"
    return "fighting"


def state_fight(logger) -> Literal["restart", "endfight"]:
    # Method for the state of the program when fighting

    # Method that plays cards with certain logic until the fight is over then
    # returns to the clash royale main screen

    logger.change_status("Fighting")
    logger.add_fight()

    if do_fight(logger) == "restart":
        print("Failure with do_fight() in state_fight()")
        return "restart"

    if leave_end_battle_window(logger) == "restart":
        print("Failure with leave_end_battle_window() in state_fight()")
        return "restart"
    return "endfight"


def state_endfight(logger) -> Literal["upgrade"]:
    # Method for the state of the program after a fight

    # Checks if the last battle was a win or loss then adds this to the logger tally
    # Starts and ends on the clash royale main menu

    logger.change_status("Post fight")

    check_if_past_game_is_win(logger)
    return "upgrade"


def state_upgrade(logger) -> Literal["restart", "card mastery collection"]:
    # Method for the state of the program when upgrading cards

    # Starts on the clash royale main menu and ends on the clash royale main
    # menu

    logger.change_status("Upgrading cards")

    handle_card_mastery_notification()

    # Get to card page
    if get_to_card_page(logger) == "restart":
        print("Failure with get_to_card_page() in state_upgrade()")
        return "restart"

    # Upgrade user cards
    upgrade_current_cards(logger)

    # return to clash main
    if get_to_clash_main_from_card_page(logger) == "restart":
        print("Failure with get_to_clash_main_from_card_page() in state_upgrade()")
        return "restart"

    return "card mastery collection"


def state_request(logger) -> Literal["restart", "level up reward collection"]:
    # Method for the state of the program when requesting cards
    # Request method goes to clan page, requests a random card if request is
    # available, then returns to the clash royale main menu

    logger.change_status("Requesting card")
    if request_random_card_from_clash_main(logger) == "restart":
        print("Failure with request_random_card_from_clash_main() in state_request()")
        return "restart"

    return "level up reward collection"


####### war
<<<<<<< HEAD
# def state_check_if_in_clan(logger):
#     # runs when state=="check_if_in_a_clan"
#     # if in a clan return get_to_war_page else return clashmain state
#     logger.change_status("Checking if in clan")
#     if not check_if_in_a_clan(logger):
#         logger.change_status("Not in clan")
#         return "clashmain"
#     return "get_to_war_page"


# def state_get_to_war_page_from_main(logger):
#     # runs when state=="get_to_war_page"
#     # if gets to main returns check_if_can_start_war_battle(), else returns "restart"
#     logger.change_status("Getting to war page")
#     if get_to_war_page_from_main(logger) == "restart":
#         logger.change_status("Failure getting to war page")
#         return "restart"
#     return "check_if_can_start_war_battle"


# def state_try_to_start_war_battle(logger):
#     # runs when state=="check_if_can_start_war_battle"
#     # returns:
#     # "made_deck_for_war" if cant start battle,
#     # "start_war_battle" if can start battle,
#     # "clashmain" if finding a war battle doesn't work,
#     # "restart" if failure somehow

#     # click a war battle
#     if click_war_icon() == "failed":
#         logger.change_status("Couldn't find a war battle. Returning.")
#         time.sleep(1)
#         if get_to_clash_main_from_clan_page(logger) == "restart":
#             return "restart"
#         return "clashmain"

#     # click deadspace to get rid of the pop up
#     for _ in range(5):
#         click(220, 290)

#     # if you dont have a random deck, make one
#     if not check_if_has_a_deck_for_this_war_battle():
#         logger.change_status("Making a random deck for this war battle.")
#         make_a_random_deck_for_this_war_battle()

#     # if you dont have a random deck this time, return to clash main
#     if not check_if_has_a_deck_for_this_war_battle():
#         logger.change_status("Battle must not be available. Returning to clash main.")
#         return "clash main"

#     return "start_war_battle"


# def state_start_war_battle():
#     # runs if state=="start_war_battle"
#     # returns "waiting_for_war_battle_to_start"
#     click(280, 445)
#     time.sleep(5)
#     return "waiting_for_war_battle_to_start"


# def state_wait_for_war_battle(logger):
#     # runs if state=="waiting_for_war_battle_to_start"
#     # returns "do_war_battle" if waiting is successfully over, returns "restart" if failure.
#     if wait_for_war_battle_loading(logger) == "restart":
#         logger.change_status(
#             "Waiting for war battle loading took too long. Restarting."
#         )
#         return "restart"
#     return "do_war_battle"


# def state_do_war_battle(logger, loops=0):
#     logger.change_status(f"Doing war battle. Loop#: {loops}")
#     # runs if state=="do_war_battle"
#     # returns "leave_war_battle" if successfully done,
#     # returns "do_war_battle" if still fighting,

#     # click random card
#     click(random.randint(125, 355), 585)
#     time.sleep(1)

#     # click random placement
#     click(random.randint(70, 355), random.randint(320, 490))
#     time.sleep(1)

#     return "do_war_battle" if check_if_in_battle_with_delay() else "leave_war_battle"


# def state_leave_end_of_war_battle_page(logger):
#     # runs if state=="leave_war_battle"
#     # returns "get_to_clash_main_from_war_page" if successful
#     # returns "restart" if failure

#     # manual wait
#     for n in range(15):
#         logger.change_status(f"Manual wait for end battle...{n}")

#     # exit battle
#     logger.change_status("Exiting war battle")
#     click(215, 585)
#     logger.add_war_battle_fought()

#     return "get_to_clash_main_from_war_page"


# def state_get_to_clash_main_from_war_page(logger):
#     # runs if state=="get_to_clash_main_from_war_page"
#     # returns "restart" if failure
#     # returns "clashmain" if successful

#     for n in range(15):
#         logger.change_status(f"Manual wait for clash main...{n}")
#     # get to clash main
#     if get_to_clash_main_from_clan_page(logger) == "restart":
#         logger.change_status("Failed getting to clash main from clan page")
#         return "restart"
#     return "clashmain"
=======
def state_check_if_in_clan(logger):
    # runs when state=="check_if_in_a_clan"
    # if in a clan return get_to_war_page else return clashmain state
    logger.change_status("Checking if in clan")
    if not check_if_in_a_clan(logger):
        logger.change_status("Not in clan")
        return "clashmain"
    return "get_to_war_page"


def state_get_to_war_page_from_main(logger):
    # runs when state=="get_to_war_page"
    # if gets to main returns check_if_can_start_war_battle(), else returns "restart"
    logger.change_status("Getting to war page")
    if get_to_war_page_from_main(logger) == "restart":
        logger.change_status("Failure getting to war page")
        print(
            "Failure with get_to_war_page_from_main() in state_get_to_war_page_from_main()"
        )
        return "restart"
    return "check_if_can_start_war_battle"


def state_try_to_start_war_battle(logger):
    # runs when state=="check_if_can_start_war_battle"
    # returns:
    # "made_deck_for_war" if cant start battle,
    # "start_war_battle" if can start battle,
    # "clashmain" if finding a war battle doesn't work,
    # "restart" if failure somehow

    # click a war battle
    if click_war_icon() == "failed":
        logger.change_status("Couldn't find a war battle. Returning.")
        time.sleep(1)
        if get_to_clash_main_from_clan_page(logger) == "restart":
            print(
                "Failure with get_to_clash_main_from_clan_page() in state_try_to_start_war_battle()"
            )
            return "restart"
        return "clashmain"

    # click deadspace to get rid of the pop up
    for _ in range(5):
        click(220, 290)

    # if you dont have a random deck, make one
    if not check_if_has_a_deck_for_this_war_battle():
        logger.change_status("Making a random deck for this war battle.")
        make_a_random_deck_for_this_war_battle()

    # if you dont have a random deck this time, return to clash main
    if not check_if_has_a_deck_for_this_war_battle():
        logger.change_status("Battle must not be available. Returning to clash main.")
        return "clash main"

    return "start_war_battle"


def state_start_war_battle():
    # runs if state=="start_war_battle"
    # returns "waiting_for_war_battle_to_start"
    click(280, 445)
    time.sleep(5)
    return "waiting_for_war_battle_to_start"


def state_wait_for_war_battle(logger):
    # runs if state=="waiting_for_war_battle_to_start"
    # returns "do_war_battle" if waiting is successfully over, returns "restart" if failure.
    if wait_for_war_battle_loading(logger) == "restart":
        logger.change_status(
            "Waiting for war battle loading took too long. Restarting."
        )
        print(
            "Failure with  wait_for_war_battle_loading() in  state_wait_for_war_battle()"
        )
        return "restart"
    return "do_war_battle"


def state_do_war_battle(logger, loops=0):
    logger.change_status(f"Doing war battle. Loop#: {loops}")
    # runs if state=="do_war_battle"
    # returns "leave_war_battle" if successfully done,
    # returns "do_war_battle" if still fighting,

    # click random card
    click(random.randint(125, 355), 585)
    time.sleep(1)

    # click random placement
    click(random.randint(70, 355), random.randint(320, 490))
    time.sleep(1)

    return "do_war_battle" if check_if_in_battle_with_delay() else "leave_war_battle"


def state_leave_end_of_war_battle_page(logger):
    # runs if state=="leave_war_battle"
    # returns "get_to_clash_main_from_war_page" if successful
    # returns "restart" if failure

    # manual wait
    for n in range(15):
        logger.change_status(f"Manual wait for end battle...{n}")

    # exit battle
    logger.change_status("Exiting war battle")
    click(215, 585)
    logger.add_war_battle_fought()

    return "get_to_clash_main_from_war_page"


def state_get_to_clash_main_from_war_page(logger):
    # runs if state=="get_to_clash_main_from_war_page"
    # returns "restart" if failure
    # returns "clashmain" if successful

    for n in range(15):
        logger.change_status(f"Manual wait for clash main...{n}")
    # get to clash main
    if get_to_clash_main_from_clan_page(logger) == "restart":
        logger.change_status("Failed getting to clash main from clan page")
        print(
            "failure with get_to_clash_main_from_clan_page() in state_get_to_clash_main_from_war_page()"
        )
        return "restart"
    return "clashmain"
>>>>>>> c7a5122c


####### battlepass collection
####### level up reward chest collection
####### card mastery collection
####### restart
####### clash main
####### start fight
####### fight
####### end fight
####### upgrade
####### request<|MERGE_RESOLUTION|>--- conflicted
+++ resolved
@@ -355,7 +355,6 @@
 
 
 ####### war
-<<<<<<< HEAD
 # def state_check_if_in_clan(logger):
 #     # runs when state=="check_if_in_a_clan"
 #     # if in a clan return get_to_war_page else return clashmain state
@@ -374,117 +373,6 @@
 #         logger.change_status("Failure getting to war page")
 #         return "restart"
 #     return "check_if_can_start_war_battle"
-
-
-# def state_try_to_start_war_battle(logger):
-#     # runs when state=="check_if_can_start_war_battle"
-#     # returns:
-#     # "made_deck_for_war" if cant start battle,
-#     # "start_war_battle" if can start battle,
-#     # "clashmain" if finding a war battle doesn't work,
-#     # "restart" if failure somehow
-
-#     # click a war battle
-#     if click_war_icon() == "failed":
-#         logger.change_status("Couldn't find a war battle. Returning.")
-#         time.sleep(1)
-#         if get_to_clash_main_from_clan_page(logger) == "restart":
-#             return "restart"
-#         return "clashmain"
-
-#     # click deadspace to get rid of the pop up
-#     for _ in range(5):
-#         click(220, 290)
-
-#     # if you dont have a random deck, make one
-#     if not check_if_has_a_deck_for_this_war_battle():
-#         logger.change_status("Making a random deck for this war battle.")
-#         make_a_random_deck_for_this_war_battle()
-
-#     # if you dont have a random deck this time, return to clash main
-#     if not check_if_has_a_deck_for_this_war_battle():
-#         logger.change_status("Battle must not be available. Returning to clash main.")
-#         return "clash main"
-
-#     return "start_war_battle"
-
-
-# def state_start_war_battle():
-#     # runs if state=="start_war_battle"
-#     # returns "waiting_for_war_battle_to_start"
-#     click(280, 445)
-#     time.sleep(5)
-#     return "waiting_for_war_battle_to_start"
-
-
-# def state_wait_for_war_battle(logger):
-#     # runs if state=="waiting_for_war_battle_to_start"
-#     # returns "do_war_battle" if waiting is successfully over, returns "restart" if failure.
-#     if wait_for_war_battle_loading(logger) == "restart":
-#         logger.change_status(
-#             "Waiting for war battle loading took too long. Restarting."
-#         )
-#         return "restart"
-#     return "do_war_battle"
-
-
-# def state_do_war_battle(logger, loops=0):
-#     logger.change_status(f"Doing war battle. Loop#: {loops}")
-#     # runs if state=="do_war_battle"
-#     # returns "leave_war_battle" if successfully done,
-#     # returns "do_war_battle" if still fighting,
-
-#     # click random card
-#     click(random.randint(125, 355), 585)
-#     time.sleep(1)
-
-#     # click random placement
-#     click(random.randint(70, 355), random.randint(320, 490))
-#     time.sleep(1)
-
-#     return "do_war_battle" if check_if_in_battle_with_delay() else "leave_war_battle"
-
-
-# def state_leave_end_of_war_battle_page(logger):
-#     # runs if state=="leave_war_battle"
-#     # returns "get_to_clash_main_from_war_page" if successful
-#     # returns "restart" if failure
-
-#     # manual wait
-#     for n in range(15):
-#         logger.change_status(f"Manual wait for end battle...{n}")
-
-#     # exit battle
-#     logger.change_status("Exiting war battle")
-#     click(215, 585)
-#     logger.add_war_battle_fought()
-
-#     return "get_to_clash_main_from_war_page"
-
-
-# def state_get_to_clash_main_from_war_page(logger):
-#     # runs if state=="get_to_clash_main_from_war_page"
-#     # returns "restart" if failure
-#     # returns "clashmain" if successful
-
-#     for n in range(15):
-#         logger.change_status(f"Manual wait for clash main...{n}")
-#     # get to clash main
-#     if get_to_clash_main_from_clan_page(logger) == "restart":
-#         logger.change_status("Failed getting to clash main from clan page")
-#         return "restart"
-#     return "clashmain"
-=======
-def state_check_if_in_clan(logger):
-    # runs when state=="check_if_in_a_clan"
-    # if in a clan return get_to_war_page else return clashmain state
-    logger.change_status("Checking if in clan")
-    if not check_if_in_a_clan(logger):
-        logger.change_status("Not in clan")
-        return "clashmain"
-    return "get_to_war_page"
-
-
 def state_get_to_war_page_from_main(logger):
     # runs when state=="get_to_war_page"
     # if gets to main returns check_if_can_start_war_battle(), else returns "restart"
@@ -497,15 +385,21 @@
         return "restart"
     return "check_if_can_start_war_battle"
 
-
-def state_try_to_start_war_battle(logger):
-    # runs when state=="check_if_can_start_war_battle"
-    # returns:
-    # "made_deck_for_war" if cant start battle,
-    # "start_war_battle" if can start battle,
-    # "clashmain" if finding a war battle doesn't work,
-    # "restart" if failure somehow
-
+    # def state_try_to_start_war_battle(logger):
+    #     # runs when state=="check_if_can_start_war_battle"
+    #     # returns:
+    #     # "made_deck_for_war" if cant start battle,
+    #     # "start_war_battle" if can start battle,
+    #     # "clashmain" if finding a war battle doesn't work,
+    #     # "restart" if failure somehow
+
+    #     # click a war battle
+    #     if click_war_icon() == "failed":
+    #         logger.change_status("Couldn't find a war battle. Returning.")
+    #         time.sleep(1)
+    #         if get_to_clash_main_from_clan_page(logger) == "restart":
+    #             return "restart"
+    #         return "clashmain"
     # click a war battle
     if click_war_icon() == "failed":
         logger.change_status("Couldn't find a war battle. Returning.")
@@ -517,31 +411,41 @@
             return "restart"
         return "clashmain"
 
-    # click deadspace to get rid of the pop up
-    for _ in range(5):
-        click(220, 290)
-
-    # if you dont have a random deck, make one
-    if not check_if_has_a_deck_for_this_war_battle():
-        logger.change_status("Making a random deck for this war battle.")
-        make_a_random_deck_for_this_war_battle()
-
-    # if you dont have a random deck this time, return to clash main
-    if not check_if_has_a_deck_for_this_war_battle():
-        logger.change_status("Battle must not be available. Returning to clash main.")
-        return "clash main"
-
-    return "start_war_battle"
-
-
-def state_start_war_battle():
-    # runs if state=="start_war_battle"
-    # returns "waiting_for_war_battle_to_start"
-    click(280, 445)
-    time.sleep(5)
-    return "waiting_for_war_battle_to_start"
-
-
+
+#     # click deadspace to get rid of the pop up
+#     for _ in range(5):
+#         click(220, 290)
+
+#     # if you dont have a random deck, make one
+#     if not check_if_has_a_deck_for_this_war_battle():
+#         logger.change_status("Making a random deck for this war battle.")
+#         make_a_random_deck_for_this_war_battle()
+
+#     # if you dont have a random deck this time, return to clash main
+#     if not check_if_has_a_deck_for_this_war_battle():
+#         logger.change_status("Battle must not be available. Returning to clash main.")
+#         return "clash main"
+
+#     return "start_war_battle"
+
+
+# def state_start_war_battle():
+#     # runs if state=="start_war_battle"
+#     # returns "waiting_for_war_battle_to_start"
+#     click(280, 445)
+#     time.sleep(5)
+#     return "waiting_for_war_battle_to_start"
+
+
+# def state_wait_for_war_battle(logger):
+#     # runs if state=="waiting_for_war_battle_to_start"
+#     # returns "do_war_battle" if waiting is successfully over, returns "restart" if failure.
+#     if wait_for_war_battle_loading(logger) == "restart":
+#         logger.change_status(
+#             "Waiting for war battle loading took too long. Restarting."
+#         )
+#         return "restart"
+#     return "do_war_battle"
 def state_wait_for_war_battle(logger):
     # runs if state=="waiting_for_war_battle_to_start"
     # returns "do_war_battle" if waiting is successfully over, returns "restart" if failure.
@@ -555,46 +459,50 @@
         return "restart"
     return "do_war_battle"
 
-
-def state_do_war_battle(logger, loops=0):
-    logger.change_status(f"Doing war battle. Loop#: {loops}")
-    # runs if state=="do_war_battle"
-    # returns "leave_war_battle" if successfully done,
-    # returns "do_war_battle" if still fighting,
-
-    # click random card
-    click(random.randint(125, 355), 585)
-    time.sleep(1)
-
-    # click random placement
-    click(random.randint(70, 355), random.randint(320, 490))
-    time.sleep(1)
-
-    return "do_war_battle" if check_if_in_battle_with_delay() else "leave_war_battle"
-
-
-def state_leave_end_of_war_battle_page(logger):
-    # runs if state=="leave_war_battle"
-    # returns "get_to_clash_main_from_war_page" if successful
-    # returns "restart" if failure
-
-    # manual wait
-    for n in range(15):
-        logger.change_status(f"Manual wait for end battle...{n}")
-
-    # exit battle
-    logger.change_status("Exiting war battle")
-    click(215, 585)
-    logger.add_war_battle_fought()
-
-    return "get_to_clash_main_from_war_page"
-
-
-def state_get_to_clash_main_from_war_page(logger):
-    # runs if state=="get_to_clash_main_from_war_page"
-    # returns "restart" if failure
-    # returns "clashmain" if successful
-
+    # def state_do_war_battle(logger, loops=0):
+    #     logger.change_status(f"Doing war battle. Loop#: {loops}")
+    #     # runs if state=="do_war_battle"
+    #     # returns "leave_war_battle" if successfully done,
+    #     # returns "do_war_battle" if still fighting,
+
+    #     # click random card
+    #     click(random.randint(125, 355), 585)
+    #     time.sleep(1)
+
+    #     # click random placement
+    #     click(random.randint(70, 355), random.randint(320, 490))
+    #     time.sleep(1)
+
+    #     return "do_war_battle" if check_if_in_battle_with_delay() else "leave_war_battle"
+
+    # def state_leave_end_of_war_battle_page(logger):
+    #     # runs if state=="leave_war_battle"
+    #     # returns "get_to_clash_main_from_war_page" if successful
+    #     # returns "restart" if failure
+
+    #     # manual wait
+    #     for n in range(15):
+    #         logger.change_status(f"Manual wait for end battle...{n}")
+
+    #     # exit battle
+    #     logger.change_status("Exiting war battle")
+    #     click(215, 585)
+    #     logger.add_war_battle_fought()
+
+    #     return "get_to_clash_main_from_war_page"
+
+    # def state_get_to_clash_main_from_war_page(logger):
+    #     # runs if state=="get_to_clash_main_from_war_page"
+    #     # returns "restart" if failure
+    #     # returns "clashmain" if successful
+
+    #     for n in range(15):
+    #         logger.change_status(f"Manual wait for clash main...{n}")
+    #     # get to clash main
+    #     if get_to_clash_main_from_clan_page(logger) == "restart":
+    #         logger.change_status("Failed getting to clash main from clan page")
+    #         return "restart"
+    #     return "clashmain"
     for n in range(15):
         logger.change_status(f"Manual wait for clash main...{n}")
     # get to clash main
@@ -605,7 +513,6 @@
         )
         return "restart"
     return "clashmain"
->>>>>>> c7a5122c
 
 
 ####### battlepass collection
