--- conflicted
+++ resolved
@@ -298,11 +298,7 @@
             if coord is not None:
                 print("Fount a random card at index: " + str(index))
                 return (coord[0] + region[0], coord[1] + region[1])
-<<<<<<< HEAD
     print("Looped through find_random_card_coord() too many times. Restarting")
-=======
-    print("Failed finding a random card with index: " + str(index))
->>>>>>> 1a0f467a
     return "restart"
 
 
