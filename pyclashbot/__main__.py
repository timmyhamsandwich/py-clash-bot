--- conflicted
+++ resolved
@@ -67,19 +67,11 @@
         # first checkboxes
         [sg.Text("Select which jobs youd like the bot to do:")],
         [
-<<<<<<< HEAD
-            sg.Checkbox("Open chests", default=False, key="-Open-Chests-in-"),
-            sg.Checkbox("Fight", default=False, key="-Fight-in-"),
-            sg.Checkbox("Random Requesting", default=False,
-                        key="-Requesting-in-"),
-            sg.Checkbox("Upgrade cards", default=False,
-=======
             sg.Checkbox('Open chests', default=True, key="-Open-Chests-in-"),
             sg.Checkbox('Fight', default=True, key="-Fight-in-"),
             sg.Checkbox('Random Requesting', default=True,
                         key="-Requesting-in-"),
             sg.Checkbox('Upgrade cards', default=True,
->>>>>>> b5457c1f
                         key="-Upgrade_cards-in-"),
         ],
         # dropdown for amount of accounts
