--- conflicted
+++ resolved
@@ -303,13 +303,7 @@
             print("found elixer icon in region: ", region)
 
 
-<<<<<<< HEAD
-memu_debug(logger)
-
-# print(check_if_past_game_is_win(logger))
-=======
 print(check_if_past_game_is_win(logger))
->>>>>>> 83f93a95
 
 # while True:
 #     print(check_if_pixels_indicate_win_on_activity_log())