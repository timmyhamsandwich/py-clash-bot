import os
import random
import sys
import time
import webbrowser
from dataclasses import replace
from os.path import dirname, join
from re import S
from typing import Any

import numpy
import pyautogui
import pygetwindow
import PySimpleGUI as sg
from ahk import AHK
from matplotlib import pyplot as plt
from PIL import Image

from pyclashbot.bot.battlepass_rewards_collection import (
    check_for_battlepass_reward_pixels,
    check_if_has_battlepass_rewards,
    collect_battlepass_rewards,
)
from pyclashbot.bot.card_detection import get_card_images, identify_cards
from pyclashbot.bot.card_mastery_collection import (
    check_if_can_collect_card_mastery_rewards,
    collect_card_mastery_rewards,
    get_to_clash_main_from_card_page,
)
from pyclashbot.bot.clashmain import (
    check_for_friends_logo_on_main,
    check_for_gem_logo_on_main,
    check_for_gold_logo_on_main,
    check_for_war_loot_menu,
    check_if_in_a_clan,
    check_if_in_battle_with_delay,
    check_if_on_clash_main_menu,
    check_if_on_first_card_page,
    check_if_stuck_on_trophy_progression_page,
    check_if_stuck_on_war_final_results_page,
    check_if_unlock_chest_button_exists,
    find_2v2_quick_match_button,
    get_to_account,
    get_to_clan_page,
    get_to_clash_main_from_clan_page,
    handle_gold_rush_event,
    handle_war_loot_menu,
    open_chests,
    start_2v2,
    wait_for_battle_start,
)
from pyclashbot.bot.deck import (
    check_if_can_still_scroll_in_card_page,
    check_if_mimimum_scroll_case,
    check_if_pixels_indicate_minimum_scroll_case,
    check_if_pixels_indicate_minimum_scroll_case_with_delay,
    count_scrolls_in_card_page,
    find_card_elixer_icon_in_card_list_in_given_image,
    find_card_level_boost_icon,
    find_use_card_button,
    look_for_card_collection_icon_on_card_page,
    randomize_and_select_deck_2,
)
from pyclashbot.bot.fight import (
    check_if_past_game_is_win,
    check_if_pixels_indicate_win_on_activity_log,
    play_random_card,
)
from pyclashbot.bot.level_up_reward_collection import (
    check_for_level_up_reward_pixels,
    check_if_has_level_up_rewards,
    collect_level_up_rewards,
)
from pyclashbot.bot.request import (
    check_for_request_icon_on_clan_page,
    check_if_can_request,
    look_for_request_button,
    request_random_card_from_clash_main,
)
from pyclashbot.bot.states import state_fight, state_restart, state_tree
from pyclashbot.bot.upgrade import (
    check_for_upgradable_cards,
    find_confirm_upgrade_for_gold_button,
    find_first_upgrade_for_gold_button,
    upgrade_current_cards,
)
from pyclashbot.bot.war import (
    check_if_has_a_deck_for_this_war_battle,
    check_if_loading_war_battle,
    click_war_icon,
    fight_war_battle,
    find_battle_icon_on_war_page,
    get_to_war_page_from_main,
    handle_war_attacks,
    make_a_random_deck_for_this_war_battle,
    wait_for_war_battle_loading,
)
from pyclashbot.detection.image_rec import (
    find_references,
    get_first_location,
    pixel_is_equal,
)
from pyclashbot.memu import (
    orientate_terminal,
    screenshot,
    scroll_down,
    scroll_down_super_fast,
)
from pyclashbot.memu.client import (
    click,
    get_file_count,
    make_reference_image_list,
    print_pix_list,
)
from pyclashbot.memu.launcher import start_vm
from pyclashbot.utils import Logger

ahk = AHK()
logger = Logger(console_log=True)


def show_image(image):
    """Method to show a PIL image using matlibplot

    Args:
        image (PIL.Image): Image to show
    """
    plt.imshow(numpy.array(image))
    plt.show()


# show_image(screenshot())


def gui_debug():
    from pyclashbot.interface import disable_keys, main_layout, show_help_gui

    sg.theme("SystemDefaultForReal")
    # some sample statistics
    statistics: dict[str, Any] = {
        "wins": 1,
        "losses": 2,
        "fights": 3,
        "requests": 4,
        "restarts": 5,
        "chests_unlocked": 6,
        "cards_played": 7,
        "cards_upgraded": 8,
        "account_switches": 9,
        "card_mastery_reward_collections": 10,
        "battlepass_rewards_collections": 11,
        "level_up_chest_collections": 12,
        "war_battles_fought": 13,
        "current_status": "Starting",
    }

    window = sg.Window("Py-ClashBot", main_layout)

    running = False

    while True:
        event, values = window.read(timeout=100)  # type: ignore
        if event == sg.WIN_CLOSED:
            break
        elif event == "Start":
            window["current_status"].update("Starting")  # type: ignore
            for key in disable_keys:
                window[key].update(disabled=True)
            running = True
            window["Stop"].update(disabled=False)

        elif event == "Stop":
            window["current_status"].update("Stopping")  # type: ignore
            running = False
            for key in disable_keys:
                window[key].update(disabled=False)
            window["Stop"].update(disabled=True)

        elif event == "Help":
            show_help_gui()

        elif event == "Donate":
            webbrowser.open(
                "https://www.paypal.com/donate/"
                + "?business=YE72ZEB3KWGVY"
                + "&no_recurring=0"
                + "&item_name=Support+my+projects%21"
                + "&currency_code=USD"
            )

        elif event == "issues-link":
            webbrowser.open(
                "https://github.com/matthewmiglio/py-clash-bot/issues/new/choose"
            )

        if running:
            orientate_terminal()
            # change some of the statistics
            statistics["wins"] += 1
            statistics["losses"] += 1
            statistics["fights"] += 1
            statistics["war_battles_fought"] += 1
            statistics["requests"] += 1

        # update the statistics
        window["wins"].update(statistics["wins"])
        window["losses"].update(statistics["losses"])
        window["fights"].update(statistics["fights"])
        window["war_battles_fought"].update(statistics["war_battles_fought"])
        window["requests"].update(statistics["requests"])

        time.sleep(1)


def memu_debug(logger):
    logger.change_status("Starting memu debug")
    start_vm(logger)


def reference_image_debug():
    path = dirname(__file__)[:-3]
    path = join(path, "detection", "reference_images")
    print(path)


def main_debug():
    # print(check_if_on_clash_main_menu())
    # open_chests(logger)
    # collect_battlepass_rewards(logger)
    # collect_card_mastery_rewards(logger)
    # print(check_if_stuck_on_trophy_progression_page())
    # print(check_if_on_first_card_page())
    # get_to_account(logger, 0)
    # start_2v2(logger)
    # print(check_if_in_a_clan(logger))
    # randomize_and_select_deck_2(logger)
    # request_random_card_from_clash_main(logger)
    # print(check_if_has_level_up_rewards())
    # collect_level_up_rewards(logger)
    # handle_war_attacks(logger)
    # upgrade_current_cards(logger)
    # print(check_if_in_battle_with_delay())
    pass


def fight_debug():
    while True:
        if not check_if_on_clash_main_menu():
            print("youre not on main dude.")
            return

        randomize_and_select_deck_2(logger)
        time.sleep(1)

        if not check_if_on_clash_main_menu():
            print("youre not on main dude.")
            return

        time.sleep(1)
        start_2v2(logger)
        wait_for_battle_start(logger)
        if state_fight(logger) == "restart":
            return


def randomize_deck_debug():
    while True:
        if not check_if_on_clash_main_menu():
            print("youre not on main dude.")
            return
        if randomize_and_select_deck_2(logger) == "restart":
            return
        get_to_clash_main_from_card_page(logger)


def find_random_card_debug():
    region_list = [
        [50, 130, 81, 71],
        [131, 130, 81, 71],
        [212, 130, 81, 71],
        [293, 130, 81, 71],
        [50, 275, 81, 71],
        [50, 346, 81, 71],
        [50, 417, 81, 71],
        [50, 488, 81, 71],
        [131, 275, 81, 71],
        [131, 346, 81, 71],
        [131, 417, 81, 71],
        [131, 488, 81, 71],
        [212, 275, 81, 71],
        [212, 346, 81, 71],
        [212, 417, 81, 71],
        [212, 488, 81, 71],
        [293, 275, 81, 71],
        [293, 346, 81, 71],
        [293, 417, 81, 71],
        [293, 488, 81, 71],
    ]
    for region in region_list:
        show_image(screenshot(region=region))
        coord = find_card_elixer_icon_in_card_list_in_given_image(screenshot(region))
        if coord is not None:
            print("found elixer icon in region: ", region)


def card_detection_debug():
    while True:
        print(identify_cards())
<<<<<<< HEAD


memu_debug(logger)
=======
    

def debug_state_tree(logger):
    pass


def do_debug_state_tree():
    state_restart(logger)
    jobs=["Open Chests"
        "Fight",
        "Request",
        "Upgrade",
        "Randomize Deck",
        "card mastery collection",
        "level up reward collection",
        "battlepass reward collection",
        "war",
        ]
    state_tree(jobs=jobs, logger=logger, ssid_max=3, ssid=1, state="clashmain")
"Open Chests"
"Fight"
"Request"
"Upgrade"
"Randomize Deck"
"card mastery collection"
"level up reward collection"
"battlepass reward collection"
"war"
>>>>>>> 781a603a
<|MERGE_RESOLUTION|>--- conflicted
+++ resolved
@@ -306,12 +306,7 @@
 def card_detection_debug():
     while True:
         print(identify_cards())
-<<<<<<< HEAD
-
-
-memu_debug(logger)
-=======
-    
+
 
 def debug_state_tree(logger):
     pass
@@ -319,8 +314,8 @@
 
 def do_debug_state_tree():
     state_restart(logger)
-    jobs=["Open Chests"
-        "Fight",
+    jobs = [
+        "Open Chests" "Fight",
         "Request",
         "Upgrade",
         "Randomize Deck",
@@ -328,8 +323,10 @@
         "level up reward collection",
         "battlepass reward collection",
         "war",
-        ]
+    ]
     state_tree(jobs=jobs, logger=logger, ssid_max=3, ssid=1, state="clashmain")
+
+
 "Open Chests"
 "Fight"
 "Request"
@@ -338,5 +335,4 @@
 "card mastery collection"
 "level up reward collection"
 "battlepass reward collection"
-"war"
->>>>>>> 781a603a
+"war"