--- conflicted
+++ resolved
@@ -61,7 +61,11 @@
     look_for_card_collection_icon_on_card_page,
     randomize_and_select_deck_2,
 )
-from pyclashbot.bot.fight import check_if_past_game_is_win, check_if_pixels_indicate_win_on_activity_log, play_random_card
+from pyclashbot.bot.fight import (
+    check_if_past_game_is_win,
+    check_if_pixels_indicate_win_on_activity_log,
+    play_random_card,
+)
 from pyclashbot.bot.level_up_reward_collection import (
     check_for_level_up_reward_pixels,
     check_if_has_level_up_rewards,
@@ -102,7 +106,12 @@
     scroll_down,
     scroll_down_super_fast,
 )
-from pyclashbot.memu.client import click, get_file_count, make_reference_image_list, print_pix_list
+from pyclashbot.memu.client import (
+    click,
+    get_file_count,
+    make_reference_image_list,
+    print_pix_list,
+)
 from pyclashbot.memu.launcher import start_vm
 from pyclashbot.utils import Logger
 
@@ -264,9 +273,6 @@
         get_to_clash_main_from_card_page(logger)
 
 
-<<<<<<< HEAD
-memu_debug(logger)
-=======
 def find_random_card_debug():
     region_list = [
         [50, 130, 81, 71],
@@ -292,15 +298,12 @@
     ]
     for region in region_list:
         show_image(screenshot(region=region))
-        coord=find_card_elixer_icon_in_card_list_in_given_image(screenshot(region))
+        coord = find_card_elixer_icon_in_card_list_in_given_image(screenshot(region))
         if coord is not None:
             print("found elixer icon in region: ", region)
 
 
-
-
 print(check_if_past_game_is_win(logger))
 
 # while True:
-#     print(check_if_pixels_indicate_win_on_activity_log())
->>>>>>> 34655f4e
+#     print(check_if_pixels_indicate_win_on_activity_log())